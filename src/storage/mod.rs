// Copyright 2016 PingCAP, Inc.
//
// Licensed under the Apache License, Version 2.0 (the "License");
// you may not use this file except in compliance with the License.
// You may obtain a copy of the License at
//
//     http://www.apache.org/licenses/LICENSE-2.0
//
// Unless required by applicable law or agreed to in writing, software
// distributed under the License is distributed on an "AS IS" BASIS,
// See the License for the specific language governing permissions and
// limitations under the License.

use self::gc_worker::GCWorker;
use self::metrics::*;
use self::mvcc::Lock;
use self::txn::CMD_BATCH_SIZE;
use futures::{future, Future};
use kvproto::errorpb;
use kvproto::kvrpcpb::{CommandPri, Context, KeyRange, LockInfo};
use raftstore::store::engine::IterOption;
use server::readpool::{self, ReadPool};
use std::boxed::FnBox;
use std::cmp;
use std::error;
use std::fmt::{self, Debug, Display, Formatter};
use std::io::Error as IoError;
use std::sync::{Arc, Mutex};
use std::u64;
use util;
use util::collections::HashMap;
use util::worker::{self, Builder, Worker};

pub mod config;
pub mod engine;
pub mod gc_worker;
mod metrics;
pub mod mvcc;
mod readpool_context;
pub mod txn;
pub mod types;

pub use self::config::{Config, DEFAULT_DATA_DIR, DEFAULT_ROCKSDB_SUB_DIR};
pub use self::engine::raftkv::RaftKv;
pub use self::engine::{
    new_local_engine, CFStatistics, Cursor, CursorBuilder, Engine, Error as EngineError,
    FlowStatistics, Iterator, Modify, RocksEngine, ScanMode, Snapshot, Statistics,
    StatisticsSummary, TEMP_DIR,
};
pub use self::readpool_context::Context as ReadPoolContext;
pub use self::txn::{Msg, Scheduler, SnapshotStore, StoreScanner};
pub use self::types::{Key, KvPair, MvccInfo, Value};
pub type Callback<T> = Box<FnBox(Result<T>) + Send>;

pub type CfName = &'static str;
pub const CF_DEFAULT: CfName = "default";
pub const CF_LOCK: CfName = "lock";
pub const CF_WRITE: CfName = "write";
pub const CF_RAFT: CfName = "raft";
// Cfs that should be very large generally.
pub const LARGE_CFS: &[CfName] = &[CF_DEFAULT, CF_WRITE];
pub const ALL_CFS: &[CfName] = &[CF_DEFAULT, CF_LOCK, CF_WRITE, CF_RAFT];
pub const DATA_CFS: &[CfName] = &[CF_DEFAULT, CF_LOCK, CF_WRITE];

// Short value max len must <= 255.
pub const SHORT_VALUE_MAX_LEN: usize = 64;
pub const SHORT_VALUE_PREFIX: u8 = b'v';

pub fn is_short_value(value: &[u8]) -> bool {
    value.len() <= SHORT_VALUE_MAX_LEN
}

#[derive(Debug, Clone)]
pub enum Mutation {
    Put((Key, Value)),
    Delete(Key),
    Lock(Key),
}

#[cfg_attr(feature = "cargo-clippy", allow(match_same_arms))]
impl Mutation {
    pub fn key(&self) -> &Key {
        match *self {
            Mutation::Put((ref key, _)) => key,
            Mutation::Delete(ref key) => key,
            Mutation::Lock(ref key) => key,
        }
    }
}

pub enum StorageCb {
    Boolean(Callback<()>),
    Booleans(Callback<Vec<Result<()>>>),
    SingleValue(Callback<Option<Value>>),
    KvPairs(Callback<Vec<Result<KvPair>>>),
    MvccInfoByKey(Callback<MvccInfo>),
    MvccInfoByStartTs(Callback<Option<(Key, MvccInfo)>>),
    Locks(Callback<Vec<LockInfo>>),
}

pub enum Command {
    Prewrite {
        ctx: Context,
        mutations: Vec<Mutation>,
        primary: Vec<u8>,
        start_ts: u64,
        options: Options,
    },
    Commit {
        ctx: Context,
        keys: Vec<Key>,
        lock_ts: u64,
        commit_ts: u64,
    },
    Cleanup {
        ctx: Context,
        key: Key,
        start_ts: u64,
    },
    Rollback {
        ctx: Context,
        keys: Vec<Key>,
        start_ts: u64,
    },
    ScanLock {
        ctx: Context,
        max_ts: u64,
        start_key: Option<Key>,
        limit: usize,
    },
    ResolveLock {
        ctx: Context,
        txn_status: HashMap<u64, u64>,
        scan_key: Option<Key>,
        key_locks: Vec<(Key, Lock)>,
    },
    DeleteRange {
        ctx: Context,
        start_key: Key,
        end_key: Key,
    },
    Pause {
        ctx: Context,
        duration: u64,
    },
    MvccByKey {
        ctx: Context,
        key: Key,
    },
    MvccByStartTs {
        ctx: Context,
        start_ts: u64,
    },
}

impl Display for Command {
    fn fmt(&self, f: &mut Formatter) -> fmt::Result {
        match *self {
            Command::Prewrite {
                ref ctx,
                ref mutations,
                start_ts,
                ..
            } => write!(
                f,
                "kv::command::prewrite mutations({}) @ {} | {:?}",
                mutations.len(),
                start_ts,
                ctx
            ),
            Command::Commit {
                ref ctx,
                ref keys,
                lock_ts,
                commit_ts,
                ..
            } => write!(
                f,
                "kv::command::commit {} {} -> {} | {:?}",
                keys.len(),
                lock_ts,
                commit_ts,
                ctx
            ),
            Command::Cleanup {
                ref ctx,
                ref key,
                start_ts,
                ..
            } => write!(f, "kv::command::cleanup {} @ {} | {:?}", key, start_ts, ctx),
            Command::Rollback {
                ref ctx,
                ref keys,
                start_ts,
                ..
            } => write!(
                f,
                "kv::command::rollback keys({}) @ {} | {:?}",
                keys.len(),
                start_ts,
                ctx
            ),
            Command::ScanLock {
                ref ctx,
                max_ts,
                ref start_key,
                limit,
                ..
            } => write!(
                f,
                "kv::scan_lock {:?} {} @ {} | {:?}",
                start_key, limit, max_ts, ctx
            ),
            Command::ResolveLock { .. } => write!(f, "kv::resolve_lock"),
            Command::DeleteRange {
                ref ctx,
                ref start_key,
                ref end_key,
            } => write!(
                f,
                "kv::command::delete range [{:?}, {:?}) | {:?}",
                start_key, end_key, ctx
            ),
            Command::Pause { ref ctx, duration } => {
                write!(f, "kv::command::pause {} ms | {:?}", duration, ctx)
            }
            Command::MvccByKey { ref ctx, ref key } => {
                write!(f, "kv::command::mvccbykey {:?} | {:?}", key, ctx)
            }
            Command::MvccByStartTs {
                ref ctx,
                ref start_ts,
            } => write!(f, "kv::command::mvccbystartts {:?} | {:?}", start_ts, ctx),
        }
    }
}

impl Debug for Command {
    fn fmt(&self, f: &mut Formatter) -> fmt::Result {
        write!(f, "{}", self)
    }
}

pub const CMD_TAG_GC: &str = "gc";

impl Command {
    pub fn readonly(&self) -> bool {
        match *self {
            Command::ScanLock { .. } |
            // DeleteRange only called by DDL bg thread after table is dropped and
            // must guarantee that there is no other read or write on these keys, so
            // we can treat DeleteRange as readonly Command.
            Command::DeleteRange { .. } |
            Command::Pause { .. } |
            Command::MvccByKey { .. } |
            Command::MvccByStartTs { .. } => true,
            Command::ResolveLock { ref key_locks, .. } => key_locks.is_empty(),
            _ => false,
        }
    }

    pub fn priority(&self) -> CommandPri {
        self.get_context().get_priority()
    }

    pub fn priority_tag(&self) -> &'static str {
        match self.get_context().get_priority() {
            CommandPri::Low => "low",
            CommandPri::Normal => "normal",
            CommandPri::High => "high",
        }
    }

    pub fn need_flow_control(&self) -> bool {
        !self.readonly() && self.priority() != CommandPri::High
    }

    pub fn tag(&self) -> &'static str {
        match *self {
            Command::Prewrite { .. } => "prewrite",
            Command::Commit { .. } => "commit",
            Command::Cleanup { .. } => "cleanup",
            Command::Rollback { .. } => "rollback",
            Command::ScanLock { .. } => "scan_lock",
            Command::ResolveLock { .. } => "resolve_lock",
            Command::DeleteRange { .. } => "delete_range",
            Command::Pause { .. } => "pause",
            Command::MvccByKey { .. } => "key_mvcc",
            Command::MvccByStartTs { .. } => "start_ts_mvcc",
        }
    }

    pub fn ts(&self) -> u64 {
        match *self {
            Command::Prewrite { start_ts, .. }
            | Command::Cleanup { start_ts, .. }
            | Command::Rollback { start_ts, .. }
            | Command::MvccByStartTs { start_ts, .. } => start_ts,
            Command::Commit { lock_ts, .. } => lock_ts,
            Command::ScanLock { max_ts, .. } => max_ts,
            Command::ResolveLock { .. }
            | Command::DeleteRange { .. }
            | Command::Pause { .. }
            | Command::MvccByKey { .. } => 0,
        }
    }

    pub fn get_context(&self) -> &Context {
        match *self {
            Command::Prewrite { ref ctx, .. }
            | Command::Commit { ref ctx, .. }
            | Command::Cleanup { ref ctx, .. }
            | Command::Rollback { ref ctx, .. }
            | Command::ScanLock { ref ctx, .. }
            | Command::ResolveLock { ref ctx, .. }
            | Command::DeleteRange { ref ctx, .. }
            | Command::Pause { ref ctx, .. }
            | Command::MvccByKey { ref ctx, .. }
            | Command::MvccByStartTs { ref ctx, .. } => ctx,
        }
    }

    pub fn mut_context(&mut self) -> &mut Context {
        match *self {
            Command::Prewrite { ref mut ctx, .. }
            | Command::Commit { ref mut ctx, .. }
            | Command::Cleanup { ref mut ctx, .. }
            | Command::Rollback { ref mut ctx, .. }
            | Command::ScanLock { ref mut ctx, .. }
            | Command::ResolveLock { ref mut ctx, .. }
            | Command::DeleteRange { ref mut ctx, .. }
            | Command::Pause { ref mut ctx, .. }
            | Command::MvccByKey { ref mut ctx, .. }
            | Command::MvccByStartTs { ref mut ctx, .. } => ctx,
        }
    }

    pub fn write_bytes(&self) -> usize {
        let mut bytes = 0;
        match *self {
            Command::Prewrite { ref mutations, .. } => for m in mutations {
                match *m {
                    Mutation::Put((ref key, ref value)) => {
                        bytes += key.as_encoded().len();
                        bytes += value.len();
                    }
                    Mutation::Delete(ref key) | Mutation::Lock(ref key) => {
                        bytes += key.as_encoded().len();
                    }
                }
            },
            Command::Commit { ref keys, .. } | Command::Rollback { ref keys, .. } => {
                for key in keys {
                    bytes += key.as_encoded().len();
                }
            }
            Command::ResolveLock { ref key_locks, .. } => for lock in key_locks {
                bytes += lock.0.as_encoded().len();
            },
            Command::Cleanup { ref key, .. } => {
                bytes += key.as_encoded().len();
            }
            _ => {}
        }
        bytes
    }
}

#[derive(Clone, Default)]
pub struct Options {
    pub lock_ttl: u64,
    pub skip_constraint_check: bool,
    pub key_only: bool,
    pub reverse_scan: bool,
}

impl Options {
    pub fn new(lock_ttl: u64, skip_constraint_check: bool, key_only: bool) -> Options {
        Options {
            lock_ttl,
            skip_constraint_check,
            key_only,
            reverse_scan: false,
        }
    }

    pub fn reverse_scan(mut self) -> Options {
        self.reverse_scan = true;
        self
    }
}

#[derive(Clone)]
pub struct Storage<E: Engine> {
    engine: E,

    // to schedule the execution of storage commands
    worker: Arc<Mutex<Worker<Msg<E>>>>,
    worker_scheduler: worker::Scheduler<Msg<E>>,

    read_pool: ReadPool<ReadPoolContext>,
    gc_worker: GCWorker<E>,

    // Storage configurations.
    max_key_size: usize,
}

impl Storage<RocksEngine> {
    pub fn new(config: &Config, read_pool: ReadPool<ReadPoolContext>) -> Result<Self> {
        let engine = engine::new_local_engine(&config.data_dir, ALL_CFS)?;
        Storage::from_engine(engine, config, read_pool)
    }
}

impl<E: Engine> Storage<E> {
    pub fn from_engine(
        engine: E,
        config: &Config,
        read_pool: ReadPool<ReadPoolContext>,
    ) -> Result<Self> {
        info!("storage {:?} started.", engine);

        let worker = Arc::new(Mutex::new(
            Builder::new("storage-scheduler")
                .batch_size(CMD_BATCH_SIZE)
                .pending_capacity(config.scheduler_notify_capacity)
                .create(),
        ));
        let worker_scheduler = worker.lock().unwrap().scheduler();
        let gc_worker = GCWorker::new(engine.clone(), config.gc_ratio_threshold);
        Ok(Storage {
            engine,
            worker,
            worker_scheduler,
            read_pool,
            gc_worker,
            max_key_size: config.max_key_size,
        })
    }

    pub fn start(&mut self, config: &Config) -> Result<()> {
        let sched_concurrency = config.scheduler_concurrency;
        let sched_worker_pool_size = config.scheduler_worker_pool_size;
        let sched_pending_write_threshold = config.scheduler_pending_write_threshold.0 as usize;
        let mut worker = self.worker.lock().unwrap();
        let scheduler = Scheduler::new(
            self.engine.clone(),
            worker.scheduler(),
            sched_concurrency,
            sched_worker_pool_size,
            sched_pending_write_threshold,
        );
        worker.start(scheduler)?;
        self.gc_worker.start()?;
        Ok(())
    }

    pub fn stop(&mut self) -> Result<()> {
        let mut worker = self.worker.lock().unwrap();
        if let Err(e) = worker.schedule(Msg::Quit) {
            error!("send quit cmd to scheduler failed, error:{:?}", e);
            return Err(box_err!("failed to ask sched to quit: {:?}", e));
        }

        let h = worker.stop().unwrap();
        if let Err(e) = h.join() {
            return Err(box_err!("failed to join sched_handle, err:{:?}", e));
        }

        self.gc_worker.stop()?;

        info!("storage {:?} closed.", self.engine);
        Ok(())
    }

    pub fn get_engine(&self) -> E {
        self.engine.clone()
    }

    fn schedule(&self, cmd: Command, cb: StorageCb) -> Result<()> {
        fail_point!("storage_drop_message", |_| Ok(()));
        box_try!(self.worker_scheduler.schedule(Msg::RawCmd { cmd, cb }));
        Ok(())
    }

    fn async_snapshot(engine: E, ctx: &Context) -> impl Future<Item = E::Snap, Error = Error> {
        let (callback, future) = util::future::paired_future_callback();
        let val = engine.async_snapshot(ctx, callback);

        future::result(val)
            .and_then(|_| future.map_err(|cancel| EngineError::Other(box_err!(cancel))))
            .and_then(|(_ctx, result)| result)
            // map storage::engine::Error -> storage::txn::Error -> storage::Error
            .map_err(txn::Error::from)
            .map_err(Error::from)
    }

    /// Get from the snapshot.
    pub fn async_get(
        &self,
        ctx: Context,
        key: Key,
        start_ts: u64,
    ) -> impl Future<Item = Option<Value>, Error = Error> {
        const CMD: &str = "get";
        let engine = self.get_engine();
        let priority = readpool::Priority::from(ctx.get_priority());

        let res = self.read_pool.future_execute(priority, move |ctxd| {
            let mut _timer = {
                let ctxd = ctxd.clone();
                let mut thread_ctx = ctxd.current_thread_context_mut();
                thread_ctx.start_command_duration_timer(CMD, priority)
            };

            Self::async_snapshot(engine, &ctx)
                .and_then(move |snapshot: E::Snap| {
                    let mut thread_ctx = ctxd.current_thread_context_mut();
                    let _t_process = thread_ctx.start_processing_read_duration_timer(CMD);

                    let mut statistics = Statistics::default();
                    let snap_store = SnapshotStore::new(
                        snapshot,
                        start_ts,
                        ctx.get_isolation_level(),
                        !ctx.get_not_fill_cache(),
                    );
                    let result = snap_store
                        .get(&key, &mut statistics)
                        // map storage::txn::Error -> storage::Error
                        .map_err(Error::from)
                        .map(|r| {
                            thread_ctx.collect_key_reads(CMD, 1);
                            r
                        });

                    thread_ctx.collect_scan_count(CMD, &statistics);
                    thread_ctx.collect_read_flow(ctx.get_region_id(), &statistics);

                    result
                })
                .then(move |r| {
                    _timer.observe_duration();
                    r
                })
        });

        future::result(res)
            .map_err(|_| Error::SchedTooBusy)
            .flatten()
    }

    /// Batch get from the snapshot.
    pub fn async_batch_get(
        &self,
        ctx: Context,
        keys: Vec<Key>,
        start_ts: u64,
    ) -> impl Future<Item = Vec<Result<KvPair>>, Error = Error> {
        const CMD: &str = "batch_get";
        let engine = self.get_engine();
        let priority = readpool::Priority::from(ctx.get_priority());

        let res = self.read_pool.future_execute(priority, move |ctxd| {
            let mut _timer = {
                let ctxd = ctxd.clone();
                let mut thread_ctx = ctxd.current_thread_context_mut();
                thread_ctx.start_command_duration_timer(CMD, priority)
            };

            Self::async_snapshot(engine, &ctx)
                .and_then(move |snapshot: E::Snap| {
                    let mut thread_ctx = ctxd.current_thread_context_mut();
                    let _t_process = thread_ctx.start_processing_read_duration_timer(CMD);

                    let mut statistics = Statistics::default();
                    let snap_store = SnapshotStore::new(
                        snapshot,
                        start_ts,
                        ctx.get_isolation_level(),
                        !ctx.get_not_fill_cache(),
                    );
                    let result = snap_store
                        .batch_get(&keys, &mut statistics)
                        // map storage::txn::Error -> storage::Error
                        .map_err(Error::from)
                        .map(|results| results
                            .into_iter()
                            .zip(keys)
                            .filter(|&(ref v, ref _k)|
                                !(v.is_ok() && v.as_ref().unwrap().is_none())
                            )
                            .map(|(v, k)| match v {
                                Ok(Some(x)) => Ok((k.into_raw().unwrap(), x)),
                                Err(e) => Err(Error::from(e)),
                                _ => unreachable!(),
                            })
                            .collect()
                        )
                        .map(|r: Vec<Result<KvPair>>| {
                            thread_ctx.collect_key_reads(CMD, r.len() as u64);
                            r
                        });

                    thread_ctx.collect_scan_count(CMD, &statistics);
                    thread_ctx.collect_read_flow(ctx.get_region_id(), &statistics);

                    result
                })
                .then(move |r| {
                    _timer.observe_duration();
                    r
                })
        });

        future::result(res)
            .map_err(|_| Error::SchedTooBusy)
            .flatten()
    }

    /// Scan a range starting with `start_key` up to `limit` rows from the snapshot.
    pub fn async_scan(
        &self,
        ctx: Context,
        start_key: Key,
        limit: usize,
        start_ts: u64,
        options: Options,
    ) -> impl Future<Item = Vec<Result<KvPair>>, Error = Error> {
        const CMD: &str = "scan";
        let engine = self.get_engine();
        let priority = readpool::Priority::from(ctx.get_priority());

        let res = self.read_pool.future_execute(priority, move |ctxd| {
            let mut _timer = {
                let ctxd = ctxd.clone();
                let mut thread_ctx = ctxd.current_thread_context_mut();
                thread_ctx.start_command_duration_timer(CMD, priority)
            };

            Self::async_snapshot(engine, &ctx)
                .and_then(move |snapshot: E::Snap| {
                    let mut thread_ctx = ctxd.current_thread_context_mut();
                    let _t_process = thread_ctx.start_processing_read_duration_timer(CMD);

                    let snap_store = SnapshotStore::new(
                        snapshot,
                        start_ts,
                        ctx.get_isolation_level(),
                        !ctx.get_not_fill_cache(),
                    );

                    let mut scanner;
                    if !options.reverse_scan {
                        scanner = snap_store.scanner(
                            ScanMode::Forward,
                            options.key_only,
                            Some(start_key),
                            None,
                        )?;
                    } else {
                        scanner = snap_store.scanner(
                            ScanMode::Backward,
                            options.key_only,
                            None,
                            Some(start_key),
                        )?;
                    };
                    let res = scanner.scan(limit);

                    let statistics = scanner.take_statistics();
                    thread_ctx.collect_scan_count(CMD, &statistics);
                    thread_ctx.collect_read_flow(ctx.get_region_id(), &statistics);

                    res.map_err(Error::from).map(|results| {
                        thread_ctx.collect_key_reads(CMD, results.len() as u64);
                        results
                            .into_iter()
                            .map(|x| x.map_err(Error::from))
                            .collect()
                    })
                })
                .then(move |r| {
                    _timer.observe_duration();
                    r
                })
        });

        future::result(res)
            .map_err(|_| Error::SchedTooBusy)
            .flatten()
    }

    pub fn async_pause(&self, ctx: Context, duration: u64, callback: Callback<()>) -> Result<()> {
        let cmd = Command::Pause { ctx, duration };
        self.schedule(cmd, StorageCb::Boolean(callback))?;
        Ok(())
    }

    pub fn async_prewrite(
        &self,
        ctx: Context,
        mutations: Vec<Mutation>,
        primary: Vec<u8>,
        start_ts: u64,
        options: Options,
        callback: Callback<Vec<Result<()>>>,
    ) -> Result<()> {
        for m in &mutations {
            let size = m.key().as_encoded().len();
            if size > self.max_key_size {
                callback(Err(Error::KeyTooLarge(size, self.max_key_size)));
                return Ok(());
            }
        }
        let cmd = Command::Prewrite {
            ctx,
            mutations,
            primary,
            start_ts,
            options,
        };
        let tag = cmd.tag();
        self.schedule(cmd, StorageCb::Booleans(callback))?;
        KV_COMMAND_COUNTER_VEC.with_label_values(&[tag]).inc();
        Ok(())
    }

    pub fn async_commit(
        &self,
        ctx: Context,
        keys: Vec<Key>,
        lock_ts: u64,
        commit_ts: u64,
        callback: Callback<()>,
    ) -> Result<()> {
        let cmd = Command::Commit {
            ctx,
            keys,
            lock_ts,
            commit_ts,
        };
        let tag = cmd.tag();
        self.schedule(cmd, StorageCb::Boolean(callback))?;
        KV_COMMAND_COUNTER_VEC.with_label_values(&[tag]).inc();
        Ok(())
    }

    pub fn async_delete_range(
        &self,
        ctx: Context,
        start_key: Key,
        end_key: Key,
        callback: Callback<()>,
    ) -> Result<()> {
        let mut modifies = Vec::with_capacity(DATA_CFS.len());
        for cf in DATA_CFS {
            // We enable memtable prefix bloom for CF_WRITE column family, for delete_range
            // operation, RocksDB will add start key to the prefix bloom, and the start key
            // will go through function prefix_extractor. In our case the prefix_extractor
            // is FixedSuffixSliceTransform, which will trim the timestamp at the tail. If the
            // length of start key is less than 8, we will encounter index out of range error.
            let s = if *cf == CF_WRITE {
                start_key.clone().append_ts(u64::MAX)
            } else {
                start_key.clone()
            };
            modifies.push(Modify::DeleteRange(cf, s, end_key.clone()));
        }

        self.engine
            .async_write(&ctx, modifies, box |(_, res): (_, engine::Result<_>)| {
                callback(res.map_err(Error::from))
            })?;
        KV_COMMAND_COUNTER_VEC
            .with_label_values(&["delete_range"])
            .inc();
        Ok(())
    }

    pub fn async_cleanup(
        &self,
        ctx: Context,
        key: Key,
        start_ts: u64,
        callback: Callback<()>,
    ) -> Result<()> {
        let cmd = Command::Cleanup { ctx, key, start_ts };
        let tag = cmd.tag();
        self.schedule(cmd, StorageCb::Boolean(callback))?;
        KV_COMMAND_COUNTER_VEC.with_label_values(&[tag]).inc();
        Ok(())
    }

    pub fn async_rollback(
        &self,
        ctx: Context,
        keys: Vec<Key>,
        start_ts: u64,
        callback: Callback<()>,
    ) -> Result<()> {
        let cmd = Command::Rollback {
            ctx,
            keys,
            start_ts,
        };
        let tag = cmd.tag();
        self.schedule(cmd, StorageCb::Boolean(callback))?;
        KV_COMMAND_COUNTER_VEC.with_label_values(&[tag]).inc();
        Ok(())
    }

    pub fn async_scan_locks(
        &self,
        ctx: Context,
        max_ts: u64,
        start_key: Vec<u8>,
        limit: usize,
        callback: Callback<Vec<LockInfo>>,
    ) -> Result<()> {
        let cmd = Command::ScanLock {
            ctx,
            max_ts,
            start_key: if start_key.is_empty() {
                None
            } else {
                Some(Key::from_raw(&start_key))
            },
            limit,
        };
        let tag = cmd.tag();
        self.schedule(cmd, StorageCb::Locks(callback))?;
        KV_COMMAND_COUNTER_VEC.with_label_values(&[tag]).inc();
        Ok(())
    }

    pub fn async_resolve_lock(
        &self,
        ctx: Context,
        txn_status: HashMap<u64, u64>,
        callback: Callback<()>,
    ) -> Result<()> {
        let cmd = Command::ResolveLock {
            ctx,
            txn_status,
            scan_key: None,
            key_locks: vec![],
        };
        let tag = cmd.tag();
        self.schedule(cmd, StorageCb::Boolean(callback))?;
        KV_COMMAND_COUNTER_VEC.with_label_values(&[tag]).inc();
        Ok(())
    }

    pub fn async_gc(&self, ctx: Context, safe_point: u64, callback: Callback<()>) -> Result<()> {
        self.gc_worker.async_gc(ctx, safe_point, callback)?;
        KV_COMMAND_COUNTER_VEC
            .with_label_values(&[CMD_TAG_GC])
            .inc();
        Ok(())
    }

    pub fn async_raw_get(
        &self,
        ctx: Context,
        cf: String,
        key: Vec<u8>,
    ) -> impl Future<Item = Option<Vec<u8>>, Error = Error> {
        const CMD: &str = "raw_get";
        let engine = self.get_engine();
        let priority = readpool::Priority::from(ctx.get_priority());

        let res = self.read_pool.future_execute(priority, move |ctxd| {
            let mut _timer = {
                let ctxd = ctxd.clone();
                let mut thread_ctx = ctxd.current_thread_context_mut();
                thread_ctx.start_command_duration_timer(CMD, priority)
            };

            Self::async_snapshot(engine, &ctx)
                .and_then(move |snapshot: E::Snap| {
                    let mut thread_ctx = ctxd.current_thread_context_mut();
                    let _t_process = thread_ctx.start_processing_read_duration_timer(CMD);
                    let cf = Self::rawkv_cf(&cf)?;
                    // no scan_count for this kind of op.

                    let key_len = key.len();
                    snapshot.get_cf(cf, &Key::from_encoded(key))
                        // map storage::engine::Error -> storage::Error
                        .map_err(Error::from)
                        .map(|r| {
                            if let Some(ref value) = r {
                                let mut stats = Statistics::default();
                                stats.data.flow_stats.read_keys = 1;
                                stats.data.flow_stats.read_bytes = key_len + value.len();
                                thread_ctx.collect_read_flow(ctx.get_region_id(), &stats);
                                thread_ctx.collect_key_reads(CMD, 1);
                            }
                            r
                        })
                })
                .then(move |r| {
                    _timer.observe_duration();
                    r
                })
        });

        future::result(res)
            .map_err(|_| Error::SchedTooBusy)
            .flatten()
    }

    pub fn async_raw_batch_get(
        &self,
        ctx: Context,
        cf: String,
        keys: Vec<Vec<u8>>,
    ) -> impl Future<Item = Vec<Result<KvPair>>, Error = Error> {
        const CMD: &str = "raw_batch_get";
        let engine = self.get_engine();
        let priority = readpool::Priority::from(ctx.get_priority());

        let keys: Vec<Key> = keys.into_iter().map(Key::from_encoded).collect();

        let res = self.read_pool.future_execute(priority, move |ctxd| {
            let mut _timer = {
                let ctxd = ctxd.clone();
                let mut thread_ctx = ctxd.current_thread_context_mut();
                thread_ctx.start_command_duration_timer(CMD, priority)
            };

            Self::async_snapshot(engine, &ctx)
                .and_then(move |snapshot: E::Snap| {
                    let mut thread_ctx = ctxd.current_thread_context_mut();
                    let _t_process = thread_ctx.start_processing_read_duration_timer(CMD);
                    let cf = Self::rawkv_cf(&cf)?;
                    // no scan_count for this kind of op.
                    let mut stats = Statistics::default();
                    let result: Vec<Result<KvPair>> = keys
                        .into_iter()
                        .map(|k| {
                            let v = snapshot.get_cf(cf, &k);
                            (k, v)
                        })
                        .filter(|&(_, ref v)| !(v.is_ok() && v.as_ref().unwrap().is_none()))
                        .map(|(k, v)| match v {
                            Ok(Some(v)) => {
                                stats.data.flow_stats.read_keys += 1;
<<<<<<< HEAD
                                stats.data.flow_stats.read_bytes += k.encoded().len() + v.len();
=======
                                stats.data.flow_stats.read_bytes += k.as_encoded().len() + v.len();
>>>>>>> 2d2b7446
                                Ok((k.into_encoded(), v))
                            }
                            Err(e) => Err(Error::from(e)),
                            _ => unreachable!(),
                        })
                        .collect();
                    thread_ctx.collect_key_reads(CMD, stats.data.flow_stats.read_keys as u64);
                    thread_ctx.collect_read_flow(ctx.get_region_id(), &stats);
                    Ok(result)
                })
                .then(move |r| {
                    _timer.observe_duration();
                    r
                })
        });

        future::result(res)
            .map_err(|_| Error::SchedTooBusy)
            .flatten()
    }

    pub fn async_raw_put(
        &self,
        ctx: Context,
        cf: String,
        key: Vec<u8>,
        value: Vec<u8>,
        callback: Callback<()>,
    ) -> Result<()> {
        if key.len() > self.max_key_size {
            callback(Err(Error::KeyTooLarge(key.len(), self.max_key_size)));
            return Ok(());
        }
        self.engine.async_write(
            &ctx,
            vec![Modify::Put(
                Self::rawkv_cf(&cf)?,
                Key::from_encoded(key),
                value,
            )],
            box |(_, res): (_, engine::Result<_>)| callback(res.map_err(Error::from)),
        )?;
        KV_COMMAND_COUNTER_VEC.with_label_values(&["raw_put"]).inc();
        Ok(())
    }

    pub fn async_raw_batch_put(
        &self,
        ctx: Context,
        cf: String,
        pairs: Vec<KvPair>,
        callback: Callback<()>,
    ) -> Result<()> {
        let cf = Self::rawkv_cf(&cf)?;
        for &(ref key, _) in &pairs {
            if key.len() > self.max_key_size {
                callback(Err(Error::KeyTooLarge(key.len(), self.max_key_size)));
                return Ok(());
            }
        }
        let requests = pairs
            .into_iter()
            .map(|(k, v)| Modify::Put(cf, Key::from_encoded(k), v))
            .collect();
        self.engine
            .async_write(&ctx, requests, box |(_, res): (_, engine::Result<_>)| {
                callback(res.map_err(Error::from))
            })?;
        KV_COMMAND_COUNTER_VEC
            .with_label_values(&["raw_batch_put"])
            .inc();
        Ok(())
    }

    pub fn async_raw_delete(
        &self,
        ctx: Context,
        cf: String,
        key: Vec<u8>,
        callback: Callback<()>,
    ) -> Result<()> {
        if key.len() > self.max_key_size {
            callback(Err(Error::KeyTooLarge(key.len(), self.max_key_size)));
            return Ok(());
        }
        self.engine.async_write(
            &ctx,
            vec![Modify::Delete(Self::rawkv_cf(&cf)?, Key::from_encoded(key))],
            box |(_, res): (_, engine::Result<_>)| callback(res.map_err(Error::from)),
        )?;
        KV_COMMAND_COUNTER_VEC
            .with_label_values(&["raw_delete"])
            .inc();
        Ok(())
    }

    pub fn async_raw_delete_range(
        &self,
        ctx: Context,
        cf: String,
        start_key: Vec<u8>,
        end_key: Vec<u8>,
        callback: Callback<()>,
    ) -> Result<()> {
        if start_key.len() > self.max_key_size || end_key.len() > self.max_key_size {
            callback(Err(Error::KeyTooLarge(
                cmp::max(start_key.len(), end_key.len()),
                self.max_key_size,
            )));
            return Ok(());
        }

        self.engine.async_write(
            &ctx,
            vec![Modify::DeleteRange(
                Self::rawkv_cf(&cf)?,
                Key::from_encoded(start_key),
                Key::from_encoded(end_key),
            )],
            box |(_, res): (_, engine::Result<_>)| callback(res.map_err(Error::from)),
        )?;
        KV_COMMAND_COUNTER_VEC
            .with_label_values(&["raw_delete_range"])
            .inc();
        Ok(())
    }

    pub fn async_raw_batch_delete(
        &self,
        ctx: Context,
        cf: String,
        keys: Vec<Vec<u8>>,
        callback: Callback<()>,
    ) -> Result<()> {
        let cf = Self::rawkv_cf(&cf)?;
        for key in &keys {
            if key.len() > self.max_key_size {
                callback(Err(Error::KeyTooLarge(key.len(), self.max_key_size)));
                return Ok(());
            }
        }
        let requests = keys
            .into_iter()
            .map(|k| Modify::Delete(cf, Key::from_encoded(k)))
            .collect();
        self.engine
            .async_write(&ctx, requests, box |(_, res): (_, engine::Result<_>)| {
                callback(res.map_err(Error::from))
            })?;
        KV_COMMAND_COUNTER_VEC
            .with_label_values(&["raw_batch_delete"])
            .inc();
        Ok(())
    }

    fn raw_scan(
        snapshot: &E::Snap,
        cf: &str,
        start_key: &Key,
        end_key: Option<Key>,
        limit: usize,
        statistics: &mut Statistics,
        key_only: bool,
    ) -> Result<Vec<Result<KvPair>>> {
        let mut option = IterOption::default();
        if let Some(end) = end_key {
            option.set_upper_bound(end.into_encoded());
        }
        let mut cursor = snapshot.iter_cf(Self::rawkv_cf(cf)?, option, ScanMode::Forward)?;
        let statistics = statistics.mut_cf_statistics(cf);
        if !cursor.seek(start_key, statistics)? {
            return Ok(vec![]);
        }
        let mut pairs = vec![];
        while cursor.valid() && pairs.len() < limit {
            pairs.push(Ok((
                cursor.key(statistics).to_owned(),
                if key_only {
                    vec![]
                } else {
                    cursor.value(statistics).to_owned()
                },
            )));
            cursor.next(statistics);
        }
        Ok(pairs)
    }

    pub fn async_raw_scan(
        &self,
        ctx: Context,
        cf: String,
        key: Vec<u8>,
        limit: usize,
        key_only: bool,
    ) -> impl Future<Item = Vec<Result<KvPair>>, Error = Error> {
        const CMD: &str = "raw_scan";
        let engine = self.get_engine();
        let priority = readpool::Priority::from(ctx.get_priority());

        let res = self.read_pool.future_execute(priority, move |ctxd| {
            let mut _timer = {
                let ctxd = ctxd.clone();
                let mut thread_ctx = ctxd.current_thread_context_mut();
                thread_ctx.start_command_duration_timer(CMD, priority)
            };

            Self::async_snapshot(engine, &ctx)
                .and_then(move |snapshot: E::Snap| {
                    let mut thread_ctx = ctxd.current_thread_context_mut();
                    let _t_process = thread_ctx.start_processing_read_duration_timer(CMD);

                    let mut statistics = Statistics::default();
                    let result = Self::raw_scan(
                        &snapshot,
                        &cf,
                        &Key::from_encoded(key),
                        None,
                        limit,
                        &mut statistics,
                        key_only,
                    ).map_err(Error::from);

                    thread_ctx.collect_read_flow(ctx.get_region_id(), &statistics);
                    thread_ctx.collect_key_reads(CMD, statistics.write.flow_stats.read_keys as u64);
                    thread_ctx.collect_scan_count(CMD, &statistics);

                    result
                })
                .then(move |r| {
                    _timer.observe_duration();
                    r
                })
        });

        future::result(res)
            .map_err(|_| Error::SchedTooBusy)
            .flatten()
    }

    fn rawkv_cf(cf: &str) -> Result<CfName> {
        if cf.is_empty() {
            return Ok(CF_DEFAULT);
        }
        for c in DATA_CFS {
            if cf == *c {
                return Ok(c);
            }
        }
        Err(Error::InvalidCf(cf.to_owned()))
    }

    fn check_key_ranges(ranges: &[KeyRange]) -> bool {
        let ranges_len = ranges.len();
        for i in 0..ranges_len {
            let start_key = ranges[i].get_start_key();
            let mut end_key = ranges[i].get_end_key();
            if end_key.is_empty() && i + 1 != ranges_len {
                end_key = ranges[i + 1].get_start_key();
            }
            if !end_key.is_empty() && start_key >= end_key {
                return false;
            }
        }
        true
    }

    pub fn async_raw_batch_scan(
        &self,
        ctx: Context,
        cf: String,
        mut ranges: Vec<KeyRange>,
        each_limit: usize,
        key_only: bool,
    ) -> impl Future<Item = Vec<Result<KvPair>>, Error = Error> {
        const CMD: &str = "raw_batch_scan";
        let engine = self.get_engine();
        let priority = readpool::Priority::from(ctx.get_priority());

        let res = self.read_pool.future_execute(priority, move |ctxd| {
            let mut _timer = {
                let ctxd = ctxd.clone();
                let mut thread_ctx = ctxd.current_thread_context_mut();
                thread_ctx.start_command_duration_timer(CMD, priority)
            };

            Self::async_snapshot(engine, &ctx)
                .and_then(move |snapshot: E::Snap| {
                    let mut thread_ctx = ctxd.current_thread_context_mut();
                    let _t_process = thread_ctx.start_processing_read_duration_timer(CMD);

                    let mut statistics = Statistics::default();
                    if !Self::check_key_ranges(&ranges) {
                        return Err(box_err!("Invalid KeyRanges"));
                    };
                    let mut result = Vec::new();
                    let ranges_len = ranges.len();
                    for i in 0..ranges_len {
                        let start_key = Key::from_encoded(ranges[i].take_start_key());
                        let end_key = ranges[i].take_end_key();
                        let end_key = if end_key.is_empty() {
                            if i + 1 == ranges_len {
                                None
                            } else {
                                Some(Key::from_encoded_slice(ranges[i + 1].get_start_key()))
                            }
                        } else {
                            Some(Key::from_encoded(end_key))
                        };
                        let pairs = Self::raw_scan(
                            &snapshot,
                            &cf,
                            &start_key,
                            end_key,
                            each_limit,
                            &mut statistics,
                            key_only,
                        )?;
                        result.extend(pairs.into_iter());
                    }

                    thread_ctx.collect_read_flow(ctx.get_region_id(), &statistics);
                    thread_ctx.collect_key_reads(CMD, statistics.write.flow_stats.read_keys as u64);
                    thread_ctx.collect_scan_count(CMD, &statistics);

                    Ok(result)
                })
                .then(move |r| {
                    _timer.observe_duration();
                    r
                })
        });

        future::result(res)
            .map_err(|_| Error::SchedTooBusy)
            .flatten()
    }

    pub fn async_mvcc_by_key(
        &self,
        ctx: Context,
        key: Key,
        callback: Callback<MvccInfo>,
    ) -> Result<()> {
        let cmd = Command::MvccByKey { ctx, key };
        let tag = cmd.tag();
        self.schedule(cmd, StorageCb::MvccInfoByKey(callback))?;
        KV_COMMAND_COUNTER_VEC.with_label_values(&[tag]).inc();
        Ok(())
    }

    pub fn async_mvcc_by_start_ts(
        &self,
        ctx: Context,
        start_ts: u64,
        callback: Callback<Option<(Key, MvccInfo)>>,
    ) -> Result<()> {
        let cmd = Command::MvccByStartTs { ctx, start_ts };
        let tag = cmd.tag();
        self.schedule(cmd, StorageCb::MvccInfoByStartTs(callback))?;
        KV_COMMAND_COUNTER_VEC.with_label_values(&[tag]).inc();
        Ok(())
    }
}

quick_error! {
    #[derive(Debug)]
    pub enum Error {
        Engine(err: EngineError) {
            from()
            cause(err)
            description(err.description())
        }
        Txn(err: txn::Error) {
            from()
            cause(err)
            description(err.description())
        }
        Mvcc(err: mvcc::Error) {
            from()
            cause(err)
            description(err.description())
        }
        Closed {
            description("storage is closed.")
        }
        Other(err: Box<error::Error + Send + Sync>) {
            from()
            cause(err.as_ref())
            description(err.description())
        }
        Io(err: IoError) {
            from()
            cause(err)
            description(err.description())
        }
        SchedTooBusy {
            description("scheduler is too busy")
        }
        GCWorkerTooBusy {
            description("gc worker is too busy")
        }
        KeyTooLarge(size: usize, limit: usize) {
            description("max key size exceeded")
            display("max key size exceeded, size: {}, limit: {}", size, limit)
        }
        InvalidCf (cf_name: String) {
            description("invalid cf name")
            display("invalid cf name: {}", cf_name)
        }
    }
}

pub type Result<T> = ::std::result::Result<T, Error>;

pub enum ErrorHeaderKind {
    NotLeader,
    RegionNotFound,
    KeyNotInRegion,
    StaleEpoch,
    ServerIsBusy,
    StaleCommand,
    StoreNotMatch,
    RaftEntryTooLarge,
    Other,
}

impl ErrorHeaderKind {
    /// TODO: This function is only used for bridging existing & legacy metric tags.
    /// It should be removed once Coprocessor starts using new static metrics.
    pub fn get_str(&self) -> &'static str {
        match *self {
            ErrorHeaderKind::NotLeader => "not_leader",
            ErrorHeaderKind::RegionNotFound => "region_not_found",
            ErrorHeaderKind::KeyNotInRegion => "key_not_in_region",
            ErrorHeaderKind::StaleEpoch => "stale_epoch",
            ErrorHeaderKind::ServerIsBusy => "server_is_busy",
            ErrorHeaderKind::StaleCommand => "stale_command",
            ErrorHeaderKind::StoreNotMatch => "store_not_match",
            ErrorHeaderKind::RaftEntryTooLarge => "raft_entry_too_large",
            ErrorHeaderKind::Other => "other",
        }
    }
}

impl Display for ErrorHeaderKind {
    fn fmt(&self, f: &mut Formatter) -> fmt::Result {
        write!(f, "{}", self.get_str())
    }
}

pub fn get_error_kind_from_header(header: &errorpb::Error) -> ErrorHeaderKind {
    if header.has_not_leader() {
        ErrorHeaderKind::NotLeader
    } else if header.has_region_not_found() {
        ErrorHeaderKind::RegionNotFound
    } else if header.has_key_not_in_region() {
        ErrorHeaderKind::KeyNotInRegion
    } else if header.has_stale_epoch() {
        ErrorHeaderKind::StaleEpoch
    } else if header.has_server_is_busy() {
        ErrorHeaderKind::ServerIsBusy
    } else if header.has_stale_command() {
        ErrorHeaderKind::StaleCommand
    } else if header.has_store_not_match() {
        ErrorHeaderKind::StoreNotMatch
    } else if header.has_raft_entry_too_large() {
        ErrorHeaderKind::RaftEntryTooLarge
    } else {
        ErrorHeaderKind::Other
    }
}

pub fn get_tag_from_header(header: &errorpb::Error) -> &'static str {
    get_error_kind_from_header(header).get_str()
}

#[cfg(test)]
mod tests {
    use super::*;
    use kvproto::kvrpcpb::{Context, LockInfo};
    use std::sync::mpsc::{channel, Sender};
    use util::config::ReadableSize;
    use util::worker::FutureWorker;

    fn expect_none(x: Result<Option<Value>>) {
        assert_eq!(x.unwrap(), None);
    }

    fn expect_value(v: Vec<u8>, x: Result<Option<Value>>) {
        assert_eq!(x.unwrap().unwrap(), v);
    }

    fn expect_multi_values(v: Vec<Option<KvPair>>, x: Result<Vec<Result<KvPair>>>) {
        let x: Vec<Option<KvPair>> = x.unwrap().into_iter().map(Result::ok).collect();
        assert_eq!(x, v);
    }

    fn expect_error<T, F>(err_matcher: F, x: Result<T>)
    where
        F: FnOnce(Error) + Send + 'static,
    {
        match x {
            Err(e) => err_matcher(e),
            _ => panic!("expect result to be an error"),
        }
    }

    fn expect_ok_callback<T: Debug>(done: Sender<i32>, id: i32) -> Callback<T> {
        Box::new(move |x: Result<T>| {
            x.unwrap();
            done.send(id).unwrap();
        })
    }

    fn expect_fail_callback<T, F>(done: Sender<i32>, id: i32, err_matcher: F) -> Callback<T>
    where
        F: FnOnce(Error) + Send + 'static,
    {
        Box::new(move |x: Result<T>| {
            expect_error(err_matcher, x);
            done.send(id).unwrap();
        })
    }

    fn expect_too_busy_callback<T>(done: Sender<i32>, id: i32) -> Callback<T> {
        Box::new(move |x: Result<T>| {
            expect_error(
                |err| match err {
                    Error::SchedTooBusy => {}
                    e => panic!("unexpected error chain: {:?}, expect too busy", e),
                },
                x,
            );
            done.send(id).unwrap();
        })
    }

    fn expect_value_callback<T: PartialEq + Debug + Send + 'static>(
        done: Sender<i32>,
        id: i32,
        value: T,
    ) -> Callback<T> {
        Box::new(move |x: Result<T>| {
            assert_eq!(x.unwrap(), value);
            done.send(id).unwrap();
        })
    }

    fn new_read_pool() -> ReadPool<ReadPoolContext> {
        let pd_worker = FutureWorker::new("test-future–worker");
        ReadPool::new("readpool", &readpool::Config::default_for_test(), || {
            || ReadPoolContext::new(pd_worker.scheduler())
        })
    }

    #[test]
    fn test_get_put() {
        let read_pool = new_read_pool();
        let config = Config::default();
        let mut storage = Storage::new(&config, read_pool).unwrap();
        storage.start(&config).unwrap();
        let (tx, rx) = channel();
        expect_none(
            storage
                .async_get(Context::new(), Key::from_raw(b"x"), 100)
                .wait(),
        );
        storage
            .async_prewrite(
                Context::new(),
                vec![Mutation::Put((Key::from_raw(b"x"), b"100".to_vec()))],
                b"x".to_vec(),
                100,
                Options::default(),
                expect_ok_callback(tx.clone(), 1),
            )
            .unwrap();
        rx.recv().unwrap();
        expect_error(
            |e| match e {
                Error::Txn(txn::Error::Mvcc(mvcc::Error::KeyIsLocked { .. })) => (),
                e => panic!("unexpected error chain: {:?}", e),
            },
            storage
                .async_get(Context::new(), Key::from_raw(b"x"), 101)
                .wait(),
        );
        storage
            .async_commit(
                Context::new(),
                vec![Key::from_raw(b"x")],
                100,
                101,
                expect_ok_callback(tx.clone(), 3),
            )
            .unwrap();
        rx.recv().unwrap();
        expect_none(
            storage
                .async_get(Context::new(), Key::from_raw(b"x"), 100)
                .wait(),
        );
        expect_value(
            b"100".to_vec(),
            storage
                .async_get(Context::new(), Key::from_raw(b"x"), 101)
                .wait(),
        );
        storage.stop().unwrap();
    }

    #[test]
    fn test_cf_error() {
        let read_pool = new_read_pool();
        let config = Config::default();
        // New engine lacks normal column families.
        let engine = engine::new_local_engine(&config.data_dir, &["foo"]).unwrap();
        let mut storage = Storage::from_engine(engine, &config, read_pool).unwrap();
        storage.start(&config).unwrap();
        let (tx, rx) = channel();
        storage
            .async_prewrite(
                Context::new(),
                vec![
                    Mutation::Put((Key::from_raw(b"a"), b"aa".to_vec())),
                    Mutation::Put((Key::from_raw(b"b"), b"bb".to_vec())),
                    Mutation::Put((Key::from_raw(b"c"), b"cc".to_vec())),
                ],
                b"a".to_vec(),
                1,
                Options::default(),
                expect_fail_callback(tx.clone(), 0, |e| match e {
                    Error::Txn(txn::Error::Mvcc(mvcc::Error::Engine(EngineError::Request(..)))) => {
                        ()
                    }
                    e => panic!("unexpected error chain: {:?}", e),
                }),
            )
            .unwrap();
        rx.recv().unwrap();
        expect_error(
            |e| match e {
                Error::Txn(txn::Error::Mvcc(mvcc::Error::Engine(EngineError::Request(..)))) => (),
                e => panic!("unexpected error chain: {:?}", e),
            },
            storage
                .async_get(Context::new(), Key::from_raw(b"x"), 1)
                .wait(),
        );
        expect_error(
            |e| match e {
                Error::Txn(txn::Error::Mvcc(mvcc::Error::Engine(EngineError::Request(..)))) => (),
                e => panic!("unexpected error chain: {:?}", e),
            },
            storage
                .async_scan(
                    Context::new(),
                    Key::from_raw(b"x"),
                    1000,
                    1,
                    Options::default(),
                )
                .wait(),
        );
        expect_error(
            |e| match e {
                Error::Txn(txn::Error::Mvcc(mvcc::Error::Engine(EngineError::Request(..)))) => (),
                e => panic!("unexpected error chain: {:?}", e),
            },
            storage
                .async_batch_get(
                    Context::new(),
                    vec![Key::from_raw(b"c"), Key::from_raw(b"d")],
                    1,
                )
                .wait(),
        );
        storage.stop().unwrap();
    }

    #[test]
    fn test_scan() {
        let read_pool = new_read_pool();
        let config = Config::default();
        let mut storage = Storage::new(&config, read_pool).unwrap();
        storage.start(&config).unwrap();
        let (tx, rx) = channel();
        storage
            .async_prewrite(
                Context::new(),
                vec![
                    Mutation::Put((Key::from_raw(b"a"), b"aa".to_vec())),
                    Mutation::Put((Key::from_raw(b"b"), b"bb".to_vec())),
                    Mutation::Put((Key::from_raw(b"c"), b"cc".to_vec())),
                ],
                b"a".to_vec(),
                1,
                Options::default(),
                expect_ok_callback(tx.clone(), 0),
            )
            .unwrap();
        rx.recv().unwrap();
        expect_multi_values(
            vec![None, None, None],
            storage
                .async_scan(
                    Context::new(),
                    Key::from_raw(b"\x00"),
                    1000,
                    5,
                    Options::default(),
                )
                .wait(),
        );
        storage
            .async_commit(
                Context::new(),
                vec![
                    Key::from_raw(b"a"),
                    Key::from_raw(b"b"),
                    Key::from_raw(b"c"),
                ],
                1,
                2,
                expect_ok_callback(tx.clone(), 1),
            )
            .unwrap();
        rx.recv().unwrap();
        expect_multi_values(
            vec![
                Some((b"a".to_vec(), b"aa".to_vec())),
                Some((b"b".to_vec(), b"bb".to_vec())),
                Some((b"c".to_vec(), b"cc".to_vec())),
            ],
            storage
                .async_scan(
                    Context::new(),
                    Key::from_raw(b"\x00"),
                    1000,
                    5,
                    Options::default(),
                )
                .wait(),
        );
        storage.stop().unwrap();
    }

    #[test]
    fn test_batch_get() {
        let read_pool = new_read_pool();
        let config = Config::default();
        let mut storage = Storage::new(&config, read_pool).unwrap();
        storage.start(&config).unwrap();
        let (tx, rx) = channel();
        storage
            .async_prewrite(
                Context::new(),
                vec![
                    Mutation::Put((Key::from_raw(b"a"), b"aa".to_vec())),
                    Mutation::Put((Key::from_raw(b"b"), b"bb".to_vec())),
                    Mutation::Put((Key::from_raw(b"c"), b"cc".to_vec())),
                ],
                b"a".to_vec(),
                1,
                Options::default(),
                expect_ok_callback(tx.clone(), 0),
            )
            .unwrap();
        rx.recv().unwrap();
        expect_multi_values(
            vec![None],
            storage
                .async_batch_get(
                    Context::new(),
                    vec![Key::from_raw(b"c"), Key::from_raw(b"d")],
                    2,
                )
                .wait(),
        );
        storage
            .async_commit(
                Context::new(),
                vec![
                    Key::from_raw(b"a"),
                    Key::from_raw(b"b"),
                    Key::from_raw(b"c"),
                ],
                1,
                2,
                expect_ok_callback(tx.clone(), 1),
            )
            .unwrap();
        rx.recv().unwrap();
        expect_multi_values(
            vec![
                Some((b"c".to_vec(), b"cc".to_vec())),
                Some((b"a".to_vec(), b"aa".to_vec())),
                Some((b"b".to_vec(), b"bb".to_vec())),
            ],
            storage
                .async_batch_get(
                    Context::new(),
                    vec![
                        Key::from_raw(b"c"),
                        Key::from_raw(b"x"),
                        Key::from_raw(b"a"),
                        Key::from_raw(b"b"),
                    ],
                    5,
                )
                .wait(),
        );
        storage.stop().unwrap();
    }

    #[test]
    fn test_txn() {
        let read_pool = new_read_pool();
        let config = Config::default();
        let mut storage = Storage::new(&config, read_pool).unwrap();
        storage.start(&config).unwrap();
        let (tx, rx) = channel();
        storage
            .async_prewrite(
                Context::new(),
                vec![Mutation::Put((Key::from_raw(b"x"), b"100".to_vec()))],
                b"x".to_vec(),
                100,
                Options::default(),
                expect_ok_callback(tx.clone(), 0),
            )
            .unwrap();
        storage
            .async_prewrite(
                Context::new(),
                vec![Mutation::Put((Key::from_raw(b"y"), b"101".to_vec()))],
                b"y".to_vec(),
                101,
                Options::default(),
                expect_ok_callback(tx.clone(), 1),
            )
            .unwrap();
        rx.recv().unwrap();
        rx.recv().unwrap();
        storage
            .async_commit(
                Context::new(),
                vec![Key::from_raw(b"x")],
                100,
                110,
                expect_ok_callback(tx.clone(), 2),
            )
            .unwrap();
        storage
            .async_commit(
                Context::new(),
                vec![Key::from_raw(b"y")],
                101,
                111,
                expect_ok_callback(tx.clone(), 3),
            )
            .unwrap();
        rx.recv().unwrap();
        rx.recv().unwrap();
        expect_value(
            b"100".to_vec(),
            storage
                .async_get(Context::new(), Key::from_raw(b"x"), 120)
                .wait(),
        );
        expect_value(
            b"101".to_vec(),
            storage
                .async_get(Context::new(), Key::from_raw(b"y"), 120)
                .wait(),
        );
        storage
            .async_prewrite(
                Context::new(),
                vec![Mutation::Put((Key::from_raw(b"x"), b"105".to_vec()))],
                b"x".to_vec(),
                105,
                Options::default(),
                expect_fail_callback(tx.clone(), 6, |e| match e {
                    Error::Txn(txn::Error::Mvcc(mvcc::Error::WriteConflict { .. })) => (),
                    e => panic!("unexpected error chain: {:?}", e),
                }),
            )
            .unwrap();
        rx.recv().unwrap();
        storage.stop().unwrap();
    }

    #[test]
    fn test_sched_too_busy() {
        let read_pool = new_read_pool();
        let mut config = Config::default();
        config.scheduler_pending_write_threshold = ReadableSize(1);
        let mut storage = Storage::new(&config, read_pool).unwrap();
        storage.start(&config).unwrap();
        let (tx, rx) = channel();
        expect_none(
            storage
                .async_get(Context::new(), Key::from_raw(b"x"), 100)
                .wait(),
        );
        storage
            .async_prewrite(
                Context::new(),
                vec![Mutation::Put((Key::from_raw(b"x"), b"100".to_vec()))],
                b"x".to_vec(),
                100,
                Options::default(),
                expect_ok_callback(tx.clone(), 1),
            )
            .unwrap();
        storage
            .async_prewrite(
                Context::new(),
                vec![Mutation::Put((Key::from_raw(b"y"), b"101".to_vec()))],
                b"y".to_vec(),
                101,
                Options::default(),
                expect_too_busy_callback(tx.clone(), 2),
            )
            .unwrap();
        rx.recv().unwrap();
        rx.recv().unwrap();
        storage
            .async_prewrite(
                Context::new(),
                vec![Mutation::Put((Key::from_raw(b"z"), b"102".to_vec()))],
                b"y".to_vec(),
                102,
                Options::default(),
                expect_ok_callback(tx.clone(), 3),
            )
            .unwrap();
        rx.recv().unwrap();
        storage.stop().unwrap();
    }

    #[test]
    fn test_cleanup() {
        let read_pool = new_read_pool();
        let config = Config::default();
        let mut storage = Storage::new(&config, read_pool).unwrap();
        storage.start(&config).unwrap();
        let (tx, rx) = channel();
        storage
            .async_prewrite(
                Context::new(),
                vec![Mutation::Put((Key::from_raw(b"x"), b"100".to_vec()))],
                b"x".to_vec(),
                100,
                Options::default(),
                expect_ok_callback(tx.clone(), 0),
            )
            .unwrap();
        rx.recv().unwrap();
        storage
            .async_cleanup(
                Context::new(),
                Key::from_raw(b"x"),
                100,
                expect_ok_callback(tx.clone(), 1),
            )
            .unwrap();
        rx.recv().unwrap();
        expect_none(
            storage
                .async_get(Context::new(), Key::from_raw(b"x"), 105)
                .wait(),
        );
        storage.stop().unwrap();
    }

    #[test]
    fn test_high_priority_get_put() {
        let read_pool = new_read_pool();
        let config = Config::default();
        let mut storage = Storage::new(&config, read_pool).unwrap();
        storage.start(&config).unwrap();
        let (tx, rx) = channel();
        let mut ctx = Context::new();
        ctx.set_priority(CommandPri::High);
        expect_none(storage.async_get(ctx, Key::from_raw(b"x"), 100).wait());
        let mut ctx = Context::new();
        ctx.set_priority(CommandPri::High);
        storage
            .async_prewrite(
                ctx,
                vec![Mutation::Put((Key::from_raw(b"x"), b"100".to_vec()))],
                b"x".to_vec(),
                100,
                Options::default(),
                expect_ok_callback(tx.clone(), 1),
            )
            .unwrap();
        rx.recv().unwrap();
        let mut ctx = Context::new();
        ctx.set_priority(CommandPri::High);
        storage
            .async_commit(
                ctx,
                vec![Key::from_raw(b"x")],
                100,
                101,
                expect_ok_callback(tx.clone(), 2),
            )
            .unwrap();
        rx.recv().unwrap();
        let mut ctx = Context::new();
        ctx.set_priority(CommandPri::High);
        expect_none(storage.async_get(ctx, Key::from_raw(b"x"), 100).wait());
        let mut ctx = Context::new();
        ctx.set_priority(CommandPri::High);
        expect_value(
            b"100".to_vec(),
            storage.async_get(ctx, Key::from_raw(b"x"), 101).wait(),
        );
        storage.stop().unwrap();
    }

    #[test]
    fn test_high_priority_no_block() {
        let read_pool = new_read_pool();
        let mut config = Config::default();
        config.scheduler_worker_pool_size = 1;
        let mut storage = Storage::new(&config, read_pool).unwrap();
        storage.start(&config).unwrap();
        let (tx, rx) = channel();
        expect_none(
            storage
                .async_get(Context::new(), Key::from_raw(b"x"), 100)
                .wait(),
        );
        storage
            .async_prewrite(
                Context::new(),
                vec![Mutation::Put((Key::from_raw(b"x"), b"100".to_vec()))],
                b"x".to_vec(),
                100,
                Options::default(),
                expect_ok_callback(tx.clone(), 1),
            )
            .unwrap();
        rx.recv().unwrap();
        storage
            .async_commit(
                Context::new(),
                vec![Key::from_raw(b"x")],
                100,
                101,
                expect_ok_callback(tx.clone(), 2),
            )
            .unwrap();
        rx.recv().unwrap();

        storage
            .async_pause(Context::new(), 1000, expect_ok_callback(tx.clone(), 3))
            .unwrap();
        let mut ctx = Context::new();
        ctx.set_priority(CommandPri::High);
        expect_value(
            b"100".to_vec(),
            storage.async_get(ctx, Key::from_raw(b"x"), 101).wait(),
        );
        // Command Get with high priority not block by command Pause.
        assert_eq!(rx.recv().unwrap(), 3);

        storage.stop().unwrap();
    }

    #[test]
    fn test_delete_range() {
        let read_pool = new_read_pool();
        let config = Config::default();
        let mut storage = Storage::new(&config, read_pool).unwrap();
        storage.start(&config).unwrap();
        let (tx, rx) = channel();
        // Write x and y.
        storage
            .async_prewrite(
                Context::new(),
                vec![
                    Mutation::Put((Key::from_raw(b"x"), b"100".to_vec())),
                    Mutation::Put((Key::from_raw(b"y"), b"100".to_vec())),
                    Mutation::Put((Key::from_raw(b"z"), b"100".to_vec())),
                ],
                b"x".to_vec(),
                100,
                Options::default(),
                expect_ok_callback(tx.clone(), 0),
            )
            .unwrap();
        rx.recv().unwrap();
        storage
            .async_commit(
                Context::new(),
                vec![
                    Key::from_raw(b"x"),
                    Key::from_raw(b"y"),
                    Key::from_raw(b"z"),
                ],
                100,
                101,
                expect_ok_callback(tx.clone(), 1),
            )
            .unwrap();
        rx.recv().unwrap();
        expect_value(
            b"100".to_vec(),
            storage
                .async_get(Context::new(), Key::from_raw(b"x"), 101)
                .wait(),
        );
        expect_value(
            b"100".to_vec(),
            storage
                .async_get(Context::new(), Key::from_raw(b"y"), 101)
                .wait(),
        );
        expect_value(
            b"100".to_vec(),
            storage
                .async_get(Context::new(), Key::from_raw(b"z"), 101)
                .wait(),
        );

        // Delete range [x, z)
        storage
            .async_delete_range(
                Context::new(),
                Key::from_raw(b"x"),
                Key::from_raw(b"z"),
                expect_ok_callback(tx.clone(), 5),
            )
            .unwrap();
        rx.recv().unwrap();
        expect_none(
            storage
                .async_get(Context::new(), Key::from_raw(b"x"), 101)
                .wait(),
        );
        expect_none(
            storage
                .async_get(Context::new(), Key::from_raw(b"y"), 101)
                .wait(),
        );
        expect_value(
            b"100".to_vec(),
            storage
                .async_get(Context::new(), Key::from_raw(b"z"), 101)
                .wait(),
        );

        // Delete range ["", ""), it means delete all
        storage
            .async_delete_range(
                Context::new(),
                Key::from_raw(b""),
                Key::from_raw(b""),
                expect_ok_callback(tx.clone(), 9),
            )
            .unwrap();
        rx.recv().unwrap();
        expect_none(
            storage
                .async_get(Context::new(), Key::from_raw(b"z"), 101)
                .wait(),
        );
        storage.stop().unwrap();
    }

    #[test]
    fn test_raw_delete_range() {
        let read_pool = new_read_pool();
        let config = Config::default();
        let mut storage = Storage::new(&config, read_pool).unwrap();
        storage.start(&config).unwrap();
        let (tx, rx) = channel();

        let test_data = [
            (b"a", b"001"),
            (b"b", b"002"),
            (b"c", b"003"),
            (b"d", b"004"),
            (b"e", b"005"),
        ];

        // Write some key-value pairs to the db
        for kv in &test_data {
            storage
                .async_raw_put(
                    Context::new(),
                    "".to_string(),
                    kv.0.to_vec(),
                    kv.1.to_vec(),
                    expect_ok_callback(tx.clone(), 0),
                )
                .unwrap();
        }

        expect_value(
            b"004".to_vec(),
            storage
                .async_raw_get(Context::new(), "".to_string(), b"d".to_vec())
                .wait(),
        );

        // Delete ["d", "e")
        storage
            .async_raw_delete_range(
                Context::new(),
                "".to_string(),
                b"d".to_vec(),
                b"e".to_vec(),
                expect_ok_callback(tx.clone(), 1),
            )
            .unwrap();
        rx.recv().unwrap();

        // Assert key "d" has gone
        expect_value(
            b"003".to_vec(),
            storage
                .async_raw_get(Context::new(), "".to_string(), b"c".to_vec())
                .wait(),
        );
        expect_none(
            storage
                .async_raw_get(Context::new(), "".to_string(), b"d".to_vec())
                .wait(),
        );
        expect_value(
            b"005".to_vec(),
            storage
                .async_raw_get(Context::new(), "".to_string(), b"e".to_vec())
                .wait(),
        );

        // Delete ["aa", "ab")
        storage
            .async_raw_delete_range(
                Context::new(),
                "".to_string(),
                b"aa".to_vec(),
                b"ab".to_vec(),
                expect_ok_callback(tx.clone(), 2),
            )
            .unwrap();
        rx.recv().unwrap();

        // Assert nothing happened
        expect_value(
            b"001".to_vec(),
            storage
                .async_raw_get(Context::new(), "".to_string(), b"a".to_vec())
                .wait(),
        );
        expect_value(
            b"002".to_vec(),
            storage
                .async_raw_get(Context::new(), "".to_string(), b"b".to_vec())
                .wait(),
        );

        // Delete all
        storage
            .async_raw_delete_range(
                Context::new(),
                "".to_string(),
                b"a".to_vec(),
                b"z".to_vec(),
                expect_ok_callback(tx, 3),
            )
            .unwrap();
        rx.recv().unwrap();

        // Assert now no key remains
        for kv in &test_data {
            expect_none(
                storage
                    .async_raw_get(Context::new(), "".to_string(), kv.0.to_vec())
                    .wait(),
            );
        }

        rx.recv().unwrap();
    }

    #[test]
    fn test_raw_batch_put() {
        let read_pool = new_read_pool();
        let config = Config::default();
        let mut storage = Storage::new(&config, read_pool).unwrap();
        storage.start(&config).unwrap();
        let (tx, rx) = channel();

        let test_data = vec![
            (b"a".to_vec(), b"aa".to_vec()),
            (b"b".to_vec(), b"bb".to_vec()),
            (b"c".to_vec(), b"cc".to_vec()),
            (b"d".to_vec(), b"dd".to_vec()),
            (b"e".to_vec(), b"ee".to_vec()),
        ];

        // Write key-value pairs in a batch
        storage
            .async_raw_batch_put(
                Context::new(),
                "".to_string(),
                test_data.clone(),
                expect_ok_callback(tx.clone(), 0),
            )
            .unwrap();
        rx.recv().unwrap();

        // Verify pairs one by one
        for (key, val) in test_data {
            expect_value(
                val,
                storage
                    .async_raw_get(Context::new(), "".to_string(), key)
                    .wait(),
            );
        }
    }

    #[test]
    fn test_raw_batch_get() {
        let read_pool = new_read_pool();
        let config = Config::default();
        let mut storage = Storage::new(&config, read_pool).unwrap();
        storage.start(&config).unwrap();
        let (tx, rx) = channel();

        let test_data = vec![
            (b"a".to_vec(), b"aa".to_vec()),
            (b"b".to_vec(), b"bb".to_vec()),
            (b"c".to_vec(), b"cc".to_vec()),
            (b"d".to_vec(), b"dd".to_vec()),
            (b"e".to_vec(), b"ee".to_vec()),
        ];

        // Write key-value pairs one by one
        for &(ref key, ref value) in &test_data {
            storage
                .async_raw_put(
                    Context::new(),
                    "".to_string(),
                    key.clone(),
                    value.clone(),
                    expect_ok_callback(tx.clone(), 0),
                )
                .unwrap();
        }
        rx.recv().unwrap();

        // Verify pairs in a batch
        let keys = test_data.iter().map(|&(ref k, _)| k.clone()).collect();
        let results = test_data.into_iter().map(|(k, v)| Some((k, v))).collect();
        expect_multi_values(
            results,
            storage
                .async_raw_batch_get(Context::new(), "".to_string(), keys)
                .wait(),
        );
    }

    #[test]
    fn test_raw_batch_delete() {
        let read_pool = new_read_pool();
        let config = Config::default();
        let mut storage = Storage::new(&config, read_pool).unwrap();
        storage.start(&config).unwrap();
        let (tx, rx) = channel();

        let test_data = vec![
            (b"a".to_vec(), b"aa".to_vec()),
            (b"b".to_vec(), b"bb".to_vec()),
            (b"c".to_vec(), b"cc".to_vec()),
            (b"d".to_vec(), b"dd".to_vec()),
            (b"e".to_vec(), b"ee".to_vec()),
        ];

        // Write key-value pairs in batch
        storage
            .async_raw_batch_put(
                Context::new(),
                "".to_string(),
                test_data.clone(),
                expect_ok_callback(tx.clone(), 0),
            )
            .unwrap();
        rx.recv().unwrap();

        // Verify pairs exist
        let keys = test_data.iter().map(|&(ref k, _)| k.clone()).collect();
        let results = test_data
            .iter()
            .map(|&(ref k, ref v)| Some((k.clone(), v.clone())))
            .collect();
        expect_multi_values(
            results,
            storage
                .async_raw_batch_get(Context::new(), "".to_string(), keys)
                .wait(),
        );

        // Delete ["b", "d"]
        storage
            .async_raw_batch_delete(
                Context::new(),
                "".to_string(),
                vec![b"b".to_vec(), b"d".to_vec()],
                expect_ok_callback(tx.clone(), 1),
            )
            .unwrap();
        rx.recv().unwrap();

        // Assert "b" and "d" are gone
        expect_value(
            b"aa".to_vec(),
            storage
                .async_raw_get(Context::new(), "".to_string(), b"a".to_vec())
                .wait(),
        );
        expect_none(
            storage
                .async_raw_get(Context::new(), "".to_string(), b"b".to_vec())
                .wait(),
        );
        expect_value(
            b"cc".to_vec(),
            storage
                .async_raw_get(Context::new(), "".to_string(), b"c".to_vec())
                .wait(),
        );
        expect_none(
            storage
                .async_raw_get(Context::new(), "".to_string(), b"d".to_vec())
                .wait(),
        );
        expect_value(
            b"ee".to_vec(),
            storage
                .async_raw_get(Context::new(), "".to_string(), b"e".to_vec())
                .wait(),
        );

        // Delete ["a", "c", "e"]
        storage
            .async_raw_batch_delete(
                Context::new(),
                "".to_string(),
                vec![b"a".to_vec(), b"c".to_vec(), b"e".to_vec()],
                expect_ok_callback(tx.clone(), 2),
            )
            .unwrap();
        rx.recv().unwrap();

        // Assert no key remains
        for (k, _) in test_data {
            expect_none(
                storage
                    .async_raw_get(Context::new(), "".to_string(), k)
                    .wait(),
            );
        }
    }

    #[test]
    fn test_raw_scan() {
        let read_pool = new_read_pool();
        let config = Config::default();
        let mut storage = Storage::new(&config, read_pool).unwrap();
        storage.start(&config).unwrap();
        let (tx, rx) = channel();

        let test_data = vec![
            (b"a".to_vec(), b"aa".to_vec()),
            (b"a1".to_vec(), b"aa11".to_vec()),
            (b"a2".to_vec(), b"aa22".to_vec()),
            (b"a3".to_vec(), b"aa33".to_vec()),
            (b"b".to_vec(), b"bb".to_vec()),
            (b"b1".to_vec(), b"bb11".to_vec()),
            (b"b2".to_vec(), b"bb22".to_vec()),
            (b"b3".to_vec(), b"bb33".to_vec()),
            (b"c".to_vec(), b"cc".to_vec()),
            (b"c1".to_vec(), b"cc11".to_vec()),
            (b"c2".to_vec(), b"cc22".to_vec()),
            (b"c3".to_vec(), b"cc33".to_vec()),
            (b"d".to_vec(), b"dd".to_vec()),
            (b"d1".to_vec(), b"dd11".to_vec()),
            (b"d2".to_vec(), b"dd22".to_vec()),
            (b"d3".to_vec(), b"dd33".to_vec()),
            (b"e".to_vec(), b"ee".to_vec()),
            (b"e1".to_vec(), b"ee11".to_vec()),
            (b"e2".to_vec(), b"ee22".to_vec()),
            (b"e3".to_vec(), b"ee33".to_vec()),
        ];

        // Write key-value pairs in batch
        storage
            .async_raw_batch_put(
                Context::new(),
                "".to_string(),
                test_data.clone(),
                expect_ok_callback(tx.clone(), 0),
            )
            .unwrap();
        rx.recv().unwrap();

        // Scan pairs with key only
        let mut results: Vec<Option<KvPair>> = test_data
            .iter()
            .map(|&(ref k, _)| Some((k.clone(), vec![])))
            .collect();
        expect_multi_values(
            results.clone(),
            storage
                .async_raw_scan(Context::new(), "".to_string(), vec![], 20, true)
                .wait(),
        );
        results = results.split_off(10);
        expect_multi_values(
            results,
            storage
                .async_raw_scan(Context::new(), "".to_string(), b"c2".to_vec(), 20, true)
                .wait(),
        );
        let mut results: Vec<Option<KvPair>> =
            test_data.into_iter().map(|(k, v)| Some((k, v))).collect();
        expect_multi_values(
            results.clone(),
            storage
                .async_raw_scan(Context::new(), "".to_string(), vec![], 20, false)
                .wait(),
        );
        results = results.split_off(10);
        expect_multi_values(
            results,
            storage
                .async_raw_scan(Context::new(), "".to_string(), b"c2".to_vec(), 20, false)
                .wait(),
        );
    }

    #[test]
    fn test_raw_batch_scan() {
        let read_pool = new_read_pool();
        let config = Config::default();
        let mut storage = Storage::new(&config, read_pool).unwrap();
        storage.start(&config).unwrap();
        let (tx, rx) = channel();

        let test_data = vec![
            (b"a".to_vec(), b"aa".to_vec()),
            (b"a1".to_vec(), b"aa11".to_vec()),
            (b"a2".to_vec(), b"aa22".to_vec()),
            (b"a3".to_vec(), b"aa33".to_vec()),
            (b"b".to_vec(), b"bb".to_vec()),
            (b"b1".to_vec(), b"bb11".to_vec()),
            (b"b2".to_vec(), b"bb22".to_vec()),
            (b"b3".to_vec(), b"bb33".to_vec()),
            (b"c".to_vec(), b"cc".to_vec()),
            (b"c1".to_vec(), b"cc11".to_vec()),
            (b"c2".to_vec(), b"cc22".to_vec()),
            (b"c3".to_vec(), b"cc33".to_vec()),
            (b"d".to_vec(), b"dd".to_vec()),
            (b"d1".to_vec(), b"dd11".to_vec()),
            (b"d2".to_vec(), b"dd22".to_vec()),
            (b"d3".to_vec(), b"dd33".to_vec()),
            (b"e".to_vec(), b"ee".to_vec()),
            (b"e1".to_vec(), b"ee11".to_vec()),
            (b"e2".to_vec(), b"ee22".to_vec()),
            (b"e3".to_vec(), b"ee33".to_vec()),
        ];

        // Write key-value pairs in batch
        storage
            .async_raw_batch_put(
                Context::new(),
                "".to_string(),
                test_data.clone(),
                expect_ok_callback(tx.clone(), 0),
            )
            .unwrap();
        rx.recv().unwrap();

        // Verify pairs exist
        let keys = test_data.iter().map(|&(ref k, _)| k.clone()).collect();
        let results = test_data.into_iter().map(|(k, v)| Some((k, v))).collect();
        expect_multi_values(
            results,
            storage
                .async_raw_batch_get(Context::new(), "".to_string(), keys)
                .wait(),
        );

        let results = vec![
            Some((b"a".to_vec(), b"aa".to_vec())),
            Some((b"a1".to_vec(), b"aa11".to_vec())),
            Some((b"a2".to_vec(), b"aa22".to_vec())),
            Some((b"a3".to_vec(), b"aa33".to_vec())),
            Some((b"b".to_vec(), b"bb".to_vec())),
            Some((b"b1".to_vec(), b"bb11".to_vec())),
            Some((b"b2".to_vec(), b"bb22".to_vec())),
            Some((b"b3".to_vec(), b"bb33".to_vec())),
            Some((b"c".to_vec(), b"cc".to_vec())),
            Some((b"c1".to_vec(), b"cc11".to_vec())),
            Some((b"c2".to_vec(), b"cc22".to_vec())),
            Some((b"c3".to_vec(), b"cc33".to_vec())),
            Some((b"d".to_vec(), b"dd".to_vec())),
        ];
        let ranges: Vec<KeyRange> = vec![b"a".to_vec(), b"b".to_vec(), b"c".to_vec()]
            .into_iter()
            .map(|k| {
                let mut range = KeyRange::new();
                range.set_start_key(k);
                range
            })
            .collect();
        expect_multi_values(
            results,
            storage
                .async_raw_batch_scan(Context::new(), "".to_string(), ranges.clone(), 5, false)
                .wait(),
        );

        let results = vec![
            Some((b"a".to_vec(), vec![])),
            Some((b"a1".to_vec(), vec![])),
            Some((b"a2".to_vec(), vec![])),
            Some((b"a3".to_vec(), vec![])),
            Some((b"b".to_vec(), vec![])),
            Some((b"b1".to_vec(), vec![])),
            Some((b"b2".to_vec(), vec![])),
            Some((b"b3".to_vec(), vec![])),
            Some((b"c".to_vec(), vec![])),
            Some((b"c1".to_vec(), vec![])),
            Some((b"c2".to_vec(), vec![])),
            Some((b"c3".to_vec(), vec![])),
            Some((b"d".to_vec(), vec![])),
        ];
        expect_multi_values(
            results,
            storage
                .async_raw_batch_scan(Context::new(), "".to_string(), ranges.clone(), 5, true)
                .wait(),
        );

        let results = vec![
            Some((b"a".to_vec(), b"aa".to_vec())),
            Some((b"a1".to_vec(), b"aa11".to_vec())),
            Some((b"a2".to_vec(), b"aa22".to_vec())),
            Some((b"b".to_vec(), b"bb".to_vec())),
            Some((b"b1".to_vec(), b"bb11".to_vec())),
            Some((b"b2".to_vec(), b"bb22".to_vec())),
            Some((b"c".to_vec(), b"cc".to_vec())),
            Some((b"c1".to_vec(), b"cc11".to_vec())),
            Some((b"c2".to_vec(), b"cc22".to_vec())),
        ];
        expect_multi_values(
            results,
            storage
                .async_raw_batch_scan(Context::new(), "".to_string(), ranges.clone(), 3, false)
                .wait(),
        );

        let results = vec![
            Some((b"a".to_vec(), vec![])),
            Some((b"a1".to_vec(), vec![])),
            Some((b"a2".to_vec(), vec![])),
            Some((b"b".to_vec(), vec![])),
            Some((b"b1".to_vec(), vec![])),
            Some((b"b2".to_vec(), vec![])),
            Some((b"c".to_vec(), vec![])),
            Some((b"c1".to_vec(), vec![])),
            Some((b"c2".to_vec(), vec![])),
        ];
        expect_multi_values(
            results,
            storage
                .async_raw_batch_scan(Context::new(), "".to_string(), ranges, 3, true)
                .wait(),
        );

        let results = vec![
            Some((b"a".to_vec(), b"aa".to_vec())),
            Some((b"a1".to_vec(), b"aa11".to_vec())),
            Some((b"a2".to_vec(), b"aa22".to_vec())),
            Some((b"b".to_vec(), b"bb".to_vec())),
            Some((b"b1".to_vec(), b"bb11".to_vec())),
            Some((b"b2".to_vec(), b"bb22".to_vec())),
            Some((b"c".to_vec(), b"cc".to_vec())),
            Some((b"c1".to_vec(), b"cc11".to_vec())),
            Some((b"c2".to_vec(), b"cc22".to_vec())),
        ];
        let ranges: Vec<KeyRange> = vec![
            (b"a".to_vec(), b"a3".to_vec()),
            (b"b".to_vec(), b"b3".to_vec()),
            (b"c".to_vec(), b"c3".to_vec()),
        ].into_iter()
            .map(|(s, e)| {
                let mut range = KeyRange::new();
                range.set_start_key(s);
                range.set_end_key(e);
                range
            })
            .collect();
        expect_multi_values(
            results,
            storage
                .async_raw_batch_scan(Context::new(), "".to_string(), ranges.clone(), 5, false)
                .wait(),
        );

        let results = vec![
            Some((b"a".to_vec(), vec![])),
            Some((b"a1".to_vec(), vec![])),
            Some((b"a2".to_vec(), vec![])),
            Some((b"b".to_vec(), vec![])),
            Some((b"b1".to_vec(), vec![])),
            Some((b"b2".to_vec(), vec![])),
            Some((b"c".to_vec(), vec![])),
            Some((b"c1".to_vec(), vec![])),
            Some((b"c2".to_vec(), vec![])),
        ];
        expect_multi_values(
            results,
            storage
                .async_raw_batch_scan(Context::new(), "".to_string(), ranges, 5, true)
                .wait(),
        );
    }

    #[test]
    fn test_scan_lock() {
        let read_pool = new_read_pool();
        let config = Config::default();
        let mut storage = Storage::new(&config, read_pool).unwrap();
        storage.start(&config).unwrap();
        let (tx, rx) = channel();
        storage
            .async_prewrite(
                Context::new(),
                vec![
                    Mutation::Put((Key::from_raw(b"x"), b"foo".to_vec())),
                    Mutation::Put((Key::from_raw(b"y"), b"foo".to_vec())),
                    Mutation::Put((Key::from_raw(b"z"), b"foo".to_vec())),
                ],
                b"x".to_vec(),
                100,
                Options::default(),
                expect_ok_callback(tx.clone(), 0),
            )
            .unwrap();
        rx.recv().unwrap();
        storage
            .async_prewrite(
                Context::new(),
                vec![
                    Mutation::Put((Key::from_raw(b"a"), b"foo".to_vec())),
                    Mutation::Put((Key::from_raw(b"b"), b"foo".to_vec())),
                    Mutation::Put((Key::from_raw(b"c"), b"foo".to_vec())),
                ],
                b"c".to_vec(),
                101,
                Options::default(),
                expect_ok_callback(tx.clone(), 0),
            )
            .unwrap();
        rx.recv().unwrap();
        let (lock_a, lock_b, lock_c, lock_x, lock_y, lock_z) = (
            {
                let mut lock = LockInfo::new();
                lock.set_primary_lock(b"c".to_vec());
                lock.set_lock_version(101);
                lock.set_key(b"a".to_vec());
                lock
            },
            {
                let mut lock = LockInfo::new();
                lock.set_primary_lock(b"c".to_vec());
                lock.set_lock_version(101);
                lock.set_key(b"b".to_vec());
                lock
            },
            {
                let mut lock = LockInfo::new();
                lock.set_primary_lock(b"c".to_vec());
                lock.set_lock_version(101);
                lock.set_key(b"c".to_vec());
                lock
            },
            {
                let mut lock = LockInfo::new();
                lock.set_primary_lock(b"x".to_vec());
                lock.set_lock_version(100);
                lock.set_key(b"x".to_vec());
                lock
            },
            {
                let mut lock = LockInfo::new();
                lock.set_primary_lock(b"x".to_vec());
                lock.set_lock_version(100);
                lock.set_key(b"y".to_vec());
                lock
            },
            {
                let mut lock = LockInfo::new();
                lock.set_primary_lock(b"x".to_vec());
                lock.set_lock_version(100);
                lock.set_key(b"z".to_vec());
                lock
            },
        );
        storage
            .async_scan_locks(
                Context::new(),
                99,
                vec![],
                10,
                expect_value_callback(tx.clone(), 0, vec![]),
            )
            .unwrap();
        rx.recv().unwrap();
        storage
            .async_scan_locks(
                Context::new(),
                100,
                vec![],
                10,
                expect_value_callback(
                    tx.clone(),
                    0,
                    vec![lock_x.clone(), lock_y.clone(), lock_z.clone()],
                ),
            )
            .unwrap();
        rx.recv().unwrap();
        storage
            .async_scan_locks(
                Context::new(),
                100,
                b"a".to_vec(),
                10,
                expect_value_callback(
                    tx.clone(),
                    0,
                    vec![lock_x.clone(), lock_y.clone(), lock_z.clone()],
                ),
            )
            .unwrap();
        rx.recv().unwrap();
        storage
            .async_scan_locks(
                Context::new(),
                100,
                b"y".to_vec(),
                10,
                expect_value_callback(tx.clone(), 0, vec![lock_y.clone(), lock_z.clone()]),
            )
            .unwrap();
        rx.recv().unwrap();
        storage
            .async_scan_locks(
                Context::new(),
                101,
                vec![],
                10,
                expect_value_callback(
                    tx.clone(),
                    0,
                    vec![
                        lock_a.clone(),
                        lock_b.clone(),
                        lock_c.clone(),
                        lock_x.clone(),
                        lock_y.clone(),
                        lock_z.clone(),
                    ],
                ),
            )
            .unwrap();
        rx.recv().unwrap();
        storage
            .async_scan_locks(
                Context::new(),
                101,
                vec![],
                4,
                expect_value_callback(
                    tx.clone(),
                    0,
                    vec![
                        lock_a.clone(),
                        lock_b.clone(),
                        lock_c.clone(),
                        lock_x.clone(),
                    ],
                ),
            )
            .unwrap();
        rx.recv().unwrap();
        storage
            .async_scan_locks(
                Context::new(),
                101,
                b"b".to_vec(),
                4,
                expect_value_callback(
                    tx.clone(),
                    0,
                    vec![
                        lock_b.clone(),
                        lock_c.clone(),
                        lock_x.clone(),
                        lock_y.clone(),
                    ],
                ),
            )
            .unwrap();
        rx.recv().unwrap();
        storage
            .async_scan_locks(
                Context::new(),
                101,
                b"b".to_vec(),
                0,
                expect_value_callback(
                    tx.clone(),
                    0,
                    vec![
                        lock_b.clone(),
                        lock_c.clone(),
                        lock_x.clone(),
                        lock_y.clone(),
                        lock_z.clone(),
                    ],
                ),
            )
            .unwrap();
        rx.recv().unwrap();
    }

    #[test]
    fn test_resolve_lock() {
        use storage::txn::RESOLVE_LOCK_BATCH_SIZE;

        let read_pool = new_read_pool();
        let config = Config::default();
        let mut storage = Storage::new(&config, read_pool).unwrap();
        storage.start(&config).unwrap();
        let (tx, rx) = channel();

        // These locks (transaction ts=99) are not going to be resolved.
        storage
            .async_prewrite(
                Context::new(),
                vec![
                    Mutation::Put((Key::from_raw(b"a"), b"foo".to_vec())),
                    Mutation::Put((Key::from_raw(b"b"), b"foo".to_vec())),
                    Mutation::Put((Key::from_raw(b"c"), b"foo".to_vec())),
                ],
                b"c".to_vec(),
                99,
                Options::default(),
                expect_ok_callback(tx.clone(), 0),
            )
            .unwrap();
        rx.recv().unwrap();

        let (lock_a, lock_b, lock_c) = (
            {
                let mut lock = LockInfo::new();
                lock.set_primary_lock(b"c".to_vec());
                lock.set_lock_version(99);
                lock.set_key(b"a".to_vec());
                lock
            },
            {
                let mut lock = LockInfo::new();
                lock.set_primary_lock(b"c".to_vec());
                lock.set_lock_version(99);
                lock.set_key(b"b".to_vec());
                lock
            },
            {
                let mut lock = LockInfo::new();
                lock.set_primary_lock(b"c".to_vec());
                lock.set_lock_version(99);
                lock.set_key(b"c".to_vec());
                lock
            },
        );

        // We should be able to resolve all locks for transaction ts=100 when there are this
        // many locks.
        let scanned_locks_coll = vec![
            1,
            RESOLVE_LOCK_BATCH_SIZE,
            RESOLVE_LOCK_BATCH_SIZE - 1,
            RESOLVE_LOCK_BATCH_SIZE + 1,
            RESOLVE_LOCK_BATCH_SIZE * 2,
            RESOLVE_LOCK_BATCH_SIZE * 2 - 1,
            RESOLVE_LOCK_BATCH_SIZE * 2 + 1,
        ];

        let is_rollback_coll = vec![
            false, // commit
            true,  // rollback
        ];
        let mut ts = 100;

        for scanned_locks in scanned_locks_coll {
            for is_rollback in &is_rollback_coll {
                let mut mutations = vec![];
                for i in 0..scanned_locks {
                    mutations.push(Mutation::Put((
                        Key::from_raw(format!("x{:08}", i).as_bytes()),
                        b"foo".to_vec(),
                    )));
                }

                storage
                    .async_prewrite(
                        Context::new(),
                        mutations,
                        b"x".to_vec(),
                        ts,
                        Options::default(),
                        expect_ok_callback(tx.clone(), 0),
                    )
                    .unwrap();
                rx.recv().unwrap();

                let mut txn_status = HashMap::default();
                txn_status.insert(
                    ts,
                    if *is_rollback {
                        0 // rollback
                    } else {
                        ts + 5 // commit, commit_ts = start_ts + 5
                    },
                );
                storage
                    .async_resolve_lock(
                        Context::new(),
                        txn_status,
                        expect_ok_callback(tx.clone(), 0),
                    )
                    .unwrap();
                rx.recv().unwrap();

                // All locks should be resolved except for a, b and c.
                storage
                    .async_scan_locks(
                        Context::new(),
                        ts,
                        vec![],
                        0,
                        expect_value_callback(
                            tx.clone(),
                            0,
                            vec![lock_a.clone(), lock_b.clone(), lock_c.clone()],
                        ),
                    )
                    .unwrap();
                rx.recv().unwrap();

                ts += 10;
            }
        }
    }
}<|MERGE_RESOLUTION|>--- conflicted
+++ resolved
@@ -946,11 +946,7 @@
                         .map(|(k, v)| match v {
                             Ok(Some(v)) => {
                                 stats.data.flow_stats.read_keys += 1;
-<<<<<<< HEAD
-                                stats.data.flow_stats.read_bytes += k.encoded().len() + v.len();
-=======
                                 stats.data.flow_stats.read_bytes += k.as_encoded().len() + v.len();
->>>>>>> 2d2b7446
                                 Ok((k.into_encoded(), v))
                             }
                             Err(e) => Err(Error::from(e)),
