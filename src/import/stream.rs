--- conflicted
+++ resolved
@@ -422,11 +422,7 @@
         let mut last = vec![];
         for i in keys {
             let k = Key::from_raw(&[i]).append_ts(0);
-<<<<<<< HEAD
-            client.add_region_range(&last, k.encoded());
-=======
             client.add_region_range(&last, k.as_encoded());
->>>>>>> 2d2b7446
             last = k.into_encoded();
         }
         // Add an unrelated range.
